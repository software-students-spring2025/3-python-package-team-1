[[source]]
url = "https://pypi.org/simple"
verify_ssl = true
name = "pypi"

[packages]
<<<<<<< HEAD
pytest = "*"
build = "*"
ratpack = {file = ".", editable = true}
=======
pillow = "*"
>>>>>>> beec0206

[dev-packages]
pytest = "*"
build = "*"
twine = "*"

[requires]
<<<<<<< HEAD
python_version = "3"
=======
python_version = "3.11"
>>>>>>> beec0206
<|MERGE_RESOLUTION|>--- conflicted
+++ resolved
@@ -4,13 +4,7 @@
 name = "pypi"
 
 [packages]
-<<<<<<< HEAD
-pytest = "*"
-build = "*"
-ratpack = {file = ".", editable = true}
-=======
 pillow = "*"
->>>>>>> beec0206
 
 [dev-packages]
 pytest = "*"
@@ -18,8 +12,4 @@
 twine = "*"
 
 [requires]
-<<<<<<< HEAD
-python_version = "3"
-=======
-python_version = "3.11"
->>>>>>> beec0206
+python_version = "3.11"